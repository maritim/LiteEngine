#include "Pipeline.h"

#include <GL/glew.h>

#include "Lighting/LightsManager.h"
#include "Lighting/Light.h"
#include "Texture/Texture.h"
#include "SceneGraph/Transform.h"
#include "Material/Material.h"
#include "Managers/ShaderManager.h"
#include "Managers/TextureManager.h"
#include "Skybox/Skybox.h"

#include "PipelineAttribute.h"

#include "Wrappers/OpenGL/GL.h"

#include "Core/Math/glm/vec3.hpp"
#include "Core/Math/glm/gtc/matrix_transform.hpp"
#include "Core/Math/glm/gtc/type_ptr.hpp"

glm::mat4 Pipeline::_modelMatrix (0);
glm::mat4 Pipeline::_viewMatrix (0);
glm::mat4 Pipeline::_projectionMatrix (0);
glm::vec3 Pipeline::_cameraPosition (0);
std::size_t Pipeline::_textureCount (0);

void Pipeline::SetShader (Shader* shader)
{
	GL::UseProgram (shader->GetProgram ());

	_textureCount = 0;
}

void Pipeline::CreatePerspective (float FOV, float aspect, float zNear, float zFar)
{
	_projectionMatrix = glm::perspective (FOV, aspect, zNear, zFar);
}

void Pipeline::SendCamera (Camera* camera)
{
	_cameraPosition = camera->GetPosition ();
	_viewMatrix = glm::mat4_cast (camera->GetRotation ());

	_viewMatrix =  glm::translate (_viewMatrix, _cameraPosition * -1.0f);
}

void Pipeline::SetObjectTransform (Transform* transform)
{
	glm::vec3 position = transform->GetPosition ();
	glm::vec3 scalev = transform->GetScale ();
	glm::quat rotationq = transform->GetRotation ();

	glm::mat4 translate = glm::translate (glm::mat4 (1.f), glm::vec3 (position.x, position.y, position.z));
	glm::mat4 scale = glm::scale (glm::mat4 (1.f), glm::vec3 (scalev.x, scalev.y, scalev.z));

	glm::mat4 rotation = glm::mat4_cast(rotationq);

	_modelMatrix = translate * scale * rotation;
}

void Pipeline::UpdateMatrices (Shader* shader)
{
	glm::mat4 modelViewMatrix = _viewMatrix * _modelMatrix;
	glm::mat4 modelViewProjectionMatrix = _projectionMatrix * _viewMatrix * _modelMatrix;

	glm::mat3 normalWorldMatrix = glm::transpose (glm::inverse (glm::mat3 (modelViewMatrix)));
	glm::mat3 normalMatrix = glm::transpose (glm::inverse (glm::mat3 (_modelMatrix)));

	glUniformMatrix4fv (shader->GetUniformLocation ("modelMatrix"), 1, GL_FALSE, glm::value_ptr (_modelMatrix));
	glUniformMatrix4fv (shader->GetUniformLocation ("viewMatrix"), 1, GL_FALSE, glm::value_ptr (_viewMatrix));
	glUniformMatrix4fv (shader->GetUniformLocation ("modelViewMatrix"), 1, GL_FALSE, glm::value_ptr (modelViewMatrix));
	glUniformMatrix4fv (shader->GetUniformLocation ("projectionMatrix"), 1, GL_FALSE, glm::value_ptr (_projectionMatrix));
	glUniformMatrix4fv (shader->GetUniformLocation ("modelViewProjectionMatrix"), 1, GL_FALSE, glm::value_ptr (modelViewProjectionMatrix));
	glUniformMatrix3fv (shader->GetUniformLocation ("normalMatrix"), 1, GL_FALSE, glm::value_ptr (normalMatrix));
	glUniformMatrix3fv (shader->GetUniformLocation ("normalWorldMatrix"), 1, GL_FALSE, glm::value_ptr (normalWorldMatrix));
	glUniform3fv (shader->GetUniformLocation ("cameraPosition"), 1, glm::value_ptr (_cameraPosition));

	// SendLights (shader);
}

void Pipeline::SendLights (Shader* shader)
{
	glm::vec3 vec = LightsManager::Instance ()->GetAmbientColorLight ();
	Color color;

	glUniform3f(shader->GetUniformLocation ("sceneAmbient"), vec.x, vec.y, vec.z);

	// const int lightsLimit = 3;

	// int spotLightCount = 0;
	// int pointLightCount = 0;
	// int directionalLightCount = 0;

	// for (std::size_t i=0;i<LightsManager::Instance ()->Size ();i++) {
	// 	Light* light = LightsManager::Instance ()->GetLight (i);
	// 	std::string address;

	// 	glm::vec4 vec4 (vec.x, vec.y, vec.z, 1.0);

	// 	switch (light->GetType ()) {
	// 		case Light::Type::DIRECTIONAL_LIGHT :
	// 			if (directionalLightCount >= lightsLimit) {
	// 				break;
	// 			}

	// 			vec = light->GetTransform ()->GetPosition ();
	// 			//vec4 = glm::vec4 (vec.x, vec.y, vec.z, 0.0);
	// 			address = "directionalLights[" + std::to_string (directionalLightCount) + "].position";
	// 			glUniform4f (glGetUniformLocation (shader->GetProgram (), address.c_str ()), vec.x, vec.y, vec.z, 0.0);

	// 			vec = light->GetColor ().ToVector3 ();
	// 			address = "directionalLights[" + std::to_string (directionalLightCount) + "].diffuse";
	// 			glUniform4f (shader->GetUniformLocation (address.c_str ()), vec.x, vec.y, vec.z, 1.0);

	// 			vec = light->GetSpecularColor ().ToVector3 ();
	// 			address = "directionalLights[" + std::to_string (directionalLightCount) + "].specular";
	// 			glUniform4f (shader->GetUniformLocation (address.c_str ()), vec.x, vec.y, vec.z, 1.0);

	// 			++ directionalLightCount;

	// 			break;
	// 		case Light::Type::POINT_LIGHT :
	// 			if (pointLightCount >= lightsLimit) {
	// 				break;
	// 			}

	// 			vec = light->GetTransform ()->GetPosition ();
	// 			vec4 = glm::vec4 (vec.x, vec.y, vec.z, 1.0);
	// 			address = "pointLights[" + std::to_string (pointLightCount) + "].position";
	// 			glUniform4fv (shader->GetUniformLocation (address.c_str ()), 1, glm::value_ptr (vec4));

	// 			vec = light->GetColor ().ToVector3 ();
	// 			address = "pointLights[" + std::to_string (pointLightCount) + "].diffuse";
	// 			glUniform4f (shader->GetUniformLocation (address.c_str ()), vec.x, vec.y, vec.z, 1.0);

	// 			vec = light->GetColor ().ToVector3 ();
	// 			address = "pointLights[" + std::to_string (pointLightCount) + "].specular";
	// 			glUniform4f (shader->GetUniformLocation (address.c_str ()), vec.x, vec.y, vec.z, 1.0);

	// 			address = "pointLights[" + std::to_string (pointLightCount) + "].constantAttenuation";
	// 			glUniform1f (shader->GetUniformLocation (address.c_str ()), light->GetConstantAttenuation ());

	// 			address = "pointLights[" + std::to_string (pointLightCount) + "].linearAttenuation";
	// 			glUniform1f (shader->GetUniformLocation (address.c_str ()), light->GetLinearAttenuation ());

	// 			address = "pointLights[" + std::to_string (pointLightCount) + "].quadraticAttenuation";
	// 			glUniform1f (shader->GetUniformLocation (address.c_str ()), light->GetQuadraticAttenuation ());

	// 			++ pointLightCount;

	// 			break;
	// 		case Light::Type::SPOT_LIGHT :
	// 			if (spotLightCount >= lightsLimit) {
	// 				break;
	// 			}

	// 			vec = light->GetTransform ()->GetPosition ();
	// 			address = "spotLights[" + std::to_string (spotLightCount) + "].position";
	// 			glUniform4f (shader->GetUniformLocation (address.c_str ()), vec.x, vec.y, vec.z, 1.0);

	// 			vec = light->GetColor ().ToVector3 ();
	// 			address = "spotLights[" + std::to_string (spotLightCount) + "].diffuse";
	// 			glUniform4f (shader->GetUniformLocation (address.c_str ()), vec.x, vec.y, vec.z, 1.0);

	// 			vec = light->GetColor ().ToVector3 ();
	// 			address = "spotLights[" + std::to_string (spotLightCount) + "].specular";
	// 			glUniform4f (shader->GetUniformLocation (address.c_str ()), vec.x, vec.y, vec.z, 1.0);

	// 			address = "spotLights[" + std::to_string (spotLightCount) + "].constantAttenuation";
	// 			glUniform1f (shader->GetUniformLocation (address.c_str ()), light->GetConstantAttenuation ());

	// 			address = "spotLights[" + std::to_string (spotLightCount) + "].linearAttenuation";
	// 			glUniform1f (shader->GetUniformLocation (address.c_str ()), light->GetLinearAttenuation ());

	// 			address = "spotLights[" + std::to_string (spotLightCount) + "].quadraticAttenuation";
	// 			glUniform1f (shader->GetUniformLocation (address.c_str ()), light->GetQuadraticAttenuation ());

	// 			address = "spotLights[" + std::to_string (spotLightCount) + "].spotCutoff";
	// 			glUniform1f (shader->GetUniformLocation (address.c_str ()), light->GetSpotCutoff ());

	// 			address = "spotLights[" + std::to_string (spotLightCount) + "].spotExponent";
	// 			glUniform1f (shader->GetUniformLocation (address.c_str ()), light->GetSpotExponent ());

	// 			vec = light->GetSpotDirection ();
	// 			address = "spotLights[" + std::to_string (spotLightCount) + "].spotDirection";
	// 			glUniform3f (shader->GetUniformLocation (address.c_str ()), vec.x, vec.y, vec.z);

	// 			++ spotLightCount;

	// 			break;
	// 	}
	// }

	// glUniform1i (shader->GetUniformLocation ("spotLightCount"), spotLightCount);
	// glUniform1i (shader->GetUniformLocation ("pointLightCount"), pointLightCount);
	// glUniform1i (shader->GetUniformLocation ("directionalLightCount"), directionalLightCount);
}

void Pipeline::SendCustomAttributes (const std::string& shaderName, const std::vector<PipelineAttribute>& attr)
{
	Shader* shader = ShaderManager::Instance ()->GetShader (shaderName);

	for (std::size_t i=0;i<attr.size ();i++) {

		int unifLoc = shader->GetUniformLocation (attr [i].name.c_str ());

		switch (attr [i].type) {
			case PipelineAttribute::ATTR_1I :
				glUniform1i (unifLoc, (int) attr [i].value.x);
				break;
			case PipelineAttribute::ATTR_2I :
				glUniform2i (unifLoc, (int) attr [i].value.x,
					(int) attr [i].value.y);
				break;
			case PipelineAttribute::ATTR_3I :
				glUniform3i (unifLoc, (int) attr [i].value.x,
					(int) attr [i].value.y, (int) attr [i].value.z);
				break;
			case PipelineAttribute::ATTR_1F :
				glUniform1f (unifLoc, attr [i].value.x);
				break;
			case PipelineAttribute::ATTR_2F :
				glUniform2f (unifLoc, attr [i].value.x,
					attr [i].value.y);
				break;
			case PipelineAttribute::ATTR_3F :
				glUniform3f (unifLoc, attr [i].value.x,
					attr [i].value.y, attr [i].value.z);
				break;
			case PipelineAttribute::ATTR_TEXTURE_2D :	{
<<<<<<< HEAD
					glActiveTexture (GL_TEXTURE0 + _textureCount);
					GL::BindTexture (GL_TEXTURE_2D, (unsigned int) attr [i].value.x);
=======
					GL::ActiveTexture (GL_TEXTURE0 + _textureCount);
					GL::BindTexture (GL_TEXTURE_2D, (unsigned int) attr [i].value.x);
					glUniform1i (unifLoc, _textureCount);
					++ _textureCount;
				}
				break;
			case PipelineAttribute::ATTR_TEXTURE_3D : {
					GL::ActiveTexture (GL_TEXTURE0 + _textureCount);
					GL::BindTexture (GL_TEXTURE_3D, (unsigned int) attr [i].value.x);
>>>>>>> de34bb1b
					glUniform1i (unifLoc, _textureCount);
					++ _textureCount;
				}
				break;
			case PipelineAttribute::ATTR_TEXTURE_CUBE : {
<<<<<<< HEAD
					glActiveTexture (GL_TEXTURE0 + _textureCount);
=======
					GL::ActiveTexture (GL_TEXTURE0 + _textureCount);
>>>>>>> de34bb1b
					GL::BindTexture (GL_TEXTURE_CUBE_MAP, (unsigned int) attr [i].value.x);
					glUniform1i (unifLoc, _textureCount);
					++ _textureCount;
				}
				break;
			case PipelineAttribute::ATTR_MATRIX_4X4F :
					glUniformMatrix4fv (unifLoc, 1, GL_FALSE, glm::value_ptr (attr [i].matrix));
				break;
		}
	}
}

void Pipeline::SendMaterial(Material* mat, Shader* shader)
{
	if (shader == nullptr) {
		shader = ShaderManager::Instance ()->GetShader (mat->shaderName);
	}

	if (shader == nullptr) {
		shader = ShaderManager::Instance ()->GetShader ("DEFAULT");
	}

	SetShader (shader);

	Pipeline::UpdateMatrices (shader);

	// Send basic material attributes to shader
	glUniform4f (shader->GetUniformLocation ("MaterialDiffuse"), mat->diffuseColor.x, 
		mat->diffuseColor.y, mat->diffuseColor.z, 1.0);
	// glUniform4f (shader->GetUniformLocation ("MaterialAmbient"), mat->ambientColor.x,
	// 	mat->ambientColor.y, mat->ambientColor.z, 1.0);
	// glUniform4f (shader->GetUniformLocation ("MaterialSpecular"), mat->specularColor.x,
	// 	mat->specularColor.y, mat->specularColor.z, 1.0);
	// glUniform1f (shader->GetUniformLocation ("MaterialShininess"), mat->shininess);
	// glUniform1f (shader->GetUniformLocation ("MaterialTransparency"), mat->transparency);

	// Send maps to shader
	glActiveTexture (GL_TEXTURE0);
	GL::BindTexture (GL_TEXTURE_2D, TextureManager::Instance ()->Default ()->GetGPUIndex ());
	++ _textureCount;

	// if (mat->ambientTexture) {
	// 	glActiveTexture (GL_TEXTURE0+_textureCount);
	// 	GL::BindTexture (GL_TEXTURE_2D, mat->ambientTexture);
	// 	glUniform1i (shader->GetUniformLocation ("AmbientMap"), _textureCount);
	// 	_textureCount ++;
	// } else {
	// 	glUniform1i (shader->GetUniformLocation ("AmbientMap"), 0);
	// }

	if (mat->diffuseTexture) {
		glActiveTexture (GL_TEXTURE0+_textureCount);
		GL::BindTexture (GL_TEXTURE_2D, mat->diffuseTexture);
		glUniform1i (shader->GetUniformLocation ("DiffuseMap"), _textureCount);
		++ _textureCount;
	} else {
		glUniform1i (shader->GetUniformLocation ("DiffuseMap"), 0);
	}

	// if (mat->specularTexture) {
	// 	glActiveTexture (GL_TEXTURE0 + _textureCount);
	// 	GL::BindTexture (GL_TEXTURE_2D, mat->specularTexture);
	// 	glUniform1i (shader->GetUniformLocation ("SpecularMap"), _textureCount);
	// 	++ _textureCount;
	// } else {
	// 	glUniform1i (shader->GetUniformLocation ("SpecularMap"), 0);
	// }

	// if (mat->alphaTexture) {
	// 	glActiveTexture (GL_TEXTURE0 + _textureCount);
	// 	GL::BindTexture (GL_TEXTURE_2D, mat->alphaTexture);
	// 	glUniform1i (shader->GetUniformLocation ("AlphaMap"), _textureCount);
	// 	++ _textureCount;
	// } else {
	// 	glUniform1i (shader->GetUniformLocation ("AlphaMap"), 0);
	// }

	// Send custom attributes

	for (std::size_t k = 0;k<mat->attributes.size ();k++) 
	{
		if (mat->attributes [k].type == Attribute::AttrType::ATTR_TEXTURE2D
			|| mat->attributes [k].type == Attribute::AttrType::ATTR_TEXTURE2D_ATLAS) {
			glActiveTexture (GL_TEXTURE0 + _textureCount);
			Texture* tex = TextureManager::Instance ()->GetTexture (mat->attributes [k].valueName);
			unsigned int textureID = tex->GetGPUIndex ();
			GL::BindTexture (GL_TEXTURE_2D, textureID);
			glUniform1i (shader->GetUniformLocation (mat->attributes [k].name.c_str ()), _textureCount);

			++ _textureCount;
		}
		else if (mat->attributes [k].type == Attribute::AttrType::ATTR_TEXTURE_CUBE) {
			glActiveTexture (GL_TEXTURE0 + _textureCount);

			unsigned int textureID = 0;
			if (mat->attributes [k].values.x == 0) {
				textureID = Skybox::GetCurrentCubeMap ()->GetGPUIndex ();
			}
			else if (mat->attributes [k].values.x == 1) {
				textureID = (unsigned int)mat->attributes [k].values.y;
			}

			GL::BindTexture (GL_TEXTURE_CUBE_MAP, textureID);
			glUniform1i (shader->GetUniformLocation (mat->attributes [k].name.c_str ()), _textureCount);

			++ _textureCount;
		}
		else if (mat->attributes [k].type == Attribute::AttrType::ATTR_FLOAT) {
			float value = mat->attributes [k].values.x;
			glUniform1f (shader->GetUniformLocation (mat->attributes [k].name.c_str ()), value);
		}
		else if (mat->attributes [k].type == Attribute::AttrType::ATTR_VEC3) {
			glm::vec3 values = mat->attributes [k].values;
			glUniform3f (shader->GetUniformLocation (mat->attributes [k].name.c_str ()), 
				values.x, values.y, values.z);
		}
	}
}<|MERGE_RESOLUTION|>--- conflicted
+++ resolved
@@ -229,10 +229,6 @@
 					attr [i].value.y, attr [i].value.z);
 				break;
 			case PipelineAttribute::ATTR_TEXTURE_2D :	{
-<<<<<<< HEAD
-					glActiveTexture (GL_TEXTURE0 + _textureCount);
-					GL::BindTexture (GL_TEXTURE_2D, (unsigned int) attr [i].value.x);
-=======
 					GL::ActiveTexture (GL_TEXTURE0 + _textureCount);
 					GL::BindTexture (GL_TEXTURE_2D, (unsigned int) attr [i].value.x);
 					glUniform1i (unifLoc, _textureCount);
@@ -242,17 +238,12 @@
 			case PipelineAttribute::ATTR_TEXTURE_3D : {
 					GL::ActiveTexture (GL_TEXTURE0 + _textureCount);
 					GL::BindTexture (GL_TEXTURE_3D, (unsigned int) attr [i].value.x);
->>>>>>> de34bb1b
 					glUniform1i (unifLoc, _textureCount);
 					++ _textureCount;
 				}
 				break;
 			case PipelineAttribute::ATTR_TEXTURE_CUBE : {
-<<<<<<< HEAD
-					glActiveTexture (GL_TEXTURE0 + _textureCount);
-=======
 					GL::ActiveTexture (GL_TEXTURE0 + _textureCount);
->>>>>>> de34bb1b
 					GL::BindTexture (GL_TEXTURE_CUBE_MAP, (unsigned int) attr [i].value.x);
 					glUniform1i (unifLoc, _textureCount);
 					++ _textureCount;
